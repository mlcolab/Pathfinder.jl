name = "Pathfinder"
uuid = "b1d3bc72-d0e7-4279-b92f-7fa5d6d2d454"
authors = ["Seth Axen <seth.axen@gmail.com> and contributors"]
<<<<<<< HEAD
version = "0.8.0-DEV"
=======
version = "0.7.2"
>>>>>>> 7bc83fb2

[deps]
Accessors = "7d9f7c33-5ae7-4f3b-8dc6-eff91059b697"
Distributions = "31c24e10-a181-5473-b8eb-7969acd0382f"
Folds = "41a02a25-b8f0-4f67-bc48-60067656b558"
ForwardDiff = "f6369f11-7733-5829-9624-2563aa707210"
IrrationalConstants = "92d709cd-6900-40b7-9082-c6be49f344b6"
LinearAlgebra = "37e2e46d-f89d-539d-b4ee-838fcccc9c8e"
LogDensityProblems = "6fdf6af0-433a-55f7-b3ed-c6c6e0b8df7c"
Optim = "429524aa-4258-5aef-a3af-852621145aeb"
Optimization = "7f7a1694-90dd-40f0-9382-eb1efda571ba"
OptimizationOptimJL = "36348300-93cb-4f02-beb5-3c3902f8871e"
PDMats = "90014a1f-27ba-587c-ab20-58faa44d9150"
PSIS = "ce719bf2-d5d0-4fb9-925d-10a81b42ad04"
ProgressLogging = "33c8b6b6-d38a-422a-b730-caa89a2f386c"
Random = "9a3f8284-a2c9-5f02-9a11-845980a1fd5c"
Requires = "ae029012-a4dd-5104-9daa-d747884805df"
SciMLBase = "0bca4576-84f4-4d90-8ffe-ffa030f20462"
Statistics = "10745b16-79ce-11e8-11f9-7d13ad32a3b2"
StatsBase = "2913bbd2-ae8a-5f71-8c99-4fb6c76f3a91"
Transducers = "28d57a85-8fef-5791-bfe6-a80928e7c999"
UnPack = "3a884ed6-31ef-47d7-9d2a-63182c4928ed"

[weakdeps]
DynamicHMC = "bbc10e6e-7c05-544b-b16e-64fede858acb"
DynamicPPL = "366bfd00-2699-11ea-058f-f148b4cae6d8"
MCMCChains = "c7f686f2-ff18-58e9-bc7b-31028e88f75d"
Turing = "fce5fe82-541a-59a6-adf8-730c64b5f9a0"

[extensions]
DynamicHMCExt = "DynamicHMC"
TuringExt = ["DynamicPPL", "MCMCChains", "Turing"]

[compat]
Accessors = "0.1"
Distributions = "0.25"
DynamicPPL = "0.20, 0.21"
Folds = "0.2"
ForwardDiff = "0.10"
IrrationalConstants = "0.1.1, 0.2"
LogDensityProblems = "2"
MCMCChains = "5"
Optim = "1.4"
Optimization = "3"
OptimizationOptimJL = "0.1"
PDMats = "0.11"
PSIS = "0.2, 0.3, 0.4, 0.5, 0.6, 0.7"
ProgressLogging = "0.1.4"
Requires = "1"
SciMLBase = "1.8.1"
StatsBase = "0.33"
Transducers = "0.4.5"
Turing = "0.21, 0.22, 0.23"
UnPack = "1"
julia = "1.6"

[extras]
DynamicHMC = "bbc10e6e-7c05-544b-b16e-64fede858acb"
DynamicPPL = "366bfd00-2699-11ea-058f-f148b4cae6d8"
MCMCChains = "c7f686f2-ff18-58e9-bc7b-31028e88f75d"
OptimizationNLopt = "4e6fcdb7-1186-4e1f-a706-475e75c168bb"
Test = "8dfed614-e22c-5e08-85e1-65c5234f0b40"
Turing = "fce5fe82-541a-59a6-adf8-730c64b5f9a0"

[targets]
test = ["OptimizationNLopt", "Test"]<|MERGE_RESOLUTION|>--- conflicted
+++ resolved
@@ -1,11 +1,7 @@
 name = "Pathfinder"
 uuid = "b1d3bc72-d0e7-4279-b92f-7fa5d6d2d454"
 authors = ["Seth Axen <seth.axen@gmail.com> and contributors"]
-<<<<<<< HEAD
 version = "0.8.0-DEV"
-=======
-version = "0.7.2"
->>>>>>> 7bc83fb2
 
 [deps]
 Accessors = "7d9f7c33-5ae7-4f3b-8dc6-eff91059b697"
