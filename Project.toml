name = "Pathfinder"
uuid = "b1d3bc72-d0e7-4279-b92f-7fa5d6d2d454"
authors = ["Seth Axen <seth.axen@gmail.com> and contributors"]
version = "0.7.5"

[deps]
Distributions = "31c24e10-a181-5473-b8eb-7969acd0382f"
Folds = "41a02a25-b8f0-4f67-bc48-60067656b558"
ForwardDiff = "f6369f11-7733-5829-9624-2563aa707210"
IrrationalConstants = "92d709cd-6900-40b7-9082-c6be49f344b6"
LinearAlgebra = "37e2e46d-f89d-539d-b4ee-838fcccc9c8e"
LogDensityProblems = "6fdf6af0-433a-55f7-b3ed-c6c6e0b8df7c"
Optim = "429524aa-4258-5aef-a3af-852621145aeb"
Optimization = "7f7a1694-90dd-40f0-9382-eb1efda571ba"
OptimizationOptimJL = "36348300-93cb-4f02-beb5-3c3902f8871e"
PDMats = "90014a1f-27ba-587c-ab20-58faa44d9150"
PSIS = "ce719bf2-d5d0-4fb9-925d-10a81b42ad04"
ProgressLogging = "33c8b6b6-d38a-422a-b730-caa89a2f386c"
Random = "9a3f8284-a2c9-5f02-9a11-845980a1fd5c"
Requires = "ae029012-a4dd-5104-9daa-d747884805df"
SciMLBase = "0bca4576-84f4-4d90-8ffe-ffa030f20462"
Statistics = "10745b16-79ce-11e8-11f9-7d13ad32a3b2"
StatsBase = "2913bbd2-ae8a-5f71-8c99-4fb6c76f3a91"
Transducers = "28d57a85-8fef-5791-bfe6-a80928e7c999"
UnPack = "3a884ed6-31ef-47d7-9d2a-63182c4928ed"

[weakdeps]
Accessors = "7d9f7c33-5ae7-4f3b-8dc6-eff91059b697"
DynamicHMC = "bbc10e6e-7c05-544b-b16e-64fede858acb"
DynamicPPL = "366bfd00-2699-11ea-058f-f148b4cae6d8"
MCMCChains = "c7f686f2-ff18-58e9-bc7b-31028e88f75d"
Turing = "fce5fe82-541a-59a6-adf8-730c64b5f9a0"

[extensions]
PathfinderDynamicHMCExt = "DynamicHMC"
PathfinderTuringExt = ["Accessors", "DynamicPPL", "MCMCChains", "Turing"]

[compat]
Accessors = "0.1"
Distributions = "0.25"
DynamicPPL = "0.20, 0.21, 0.22, 0.23"
Folds = "0.2"
ForwardDiff = "0.10"
IrrationalConstants = "0.1.1, 0.2"
LogDensityProblems = "2"
MCMCChains = "5"
Optim = "1.4"
Optimization = "3"
OptimizationOptimJL = "0.1"
PDMats = "0.11"
<<<<<<< HEAD
PSIS = "0.2, 0.3, 0.4, 0.5, 0.6, 0.7, 0.9"
=======
PSIS = "0.2, 0.3, 0.4, 0.5, 0.6, 0.7, 0.8"
>>>>>>> 1027ec78
ProgressLogging = "0.1.4"
Requires = "1"
SciMLBase = "1.8.1"
StatsBase = "0.33"
Transducers = "0.4.5"
Turing = "0.24, 0.25, 0.26"
UnPack = "1"
julia = "1.6"

[extras]
Accessors = "7d9f7c33-5ae7-4f3b-8dc6-eff91059b697"
DynamicHMC = "bbc10e6e-7c05-544b-b16e-64fede858acb"
DynamicPPL = "366bfd00-2699-11ea-058f-f148b4cae6d8"
MCMCChains = "c7f686f2-ff18-58e9-bc7b-31028e88f75d"
OptimizationNLopt = "4e6fcdb7-1186-4e1f-a706-475e75c168bb"
Test = "8dfed614-e22c-5e08-85e1-65c5234f0b40"
Turing = "fce5fe82-541a-59a6-adf8-730c64b5f9a0"

[targets]
test = ["OptimizationNLopt", "Test"]<|MERGE_RESOLUTION|>--- conflicted
+++ resolved
@@ -48,11 +48,7 @@
 Optimization = "3"
 OptimizationOptimJL = "0.1"
 PDMats = "0.11"
-<<<<<<< HEAD
-PSIS = "0.2, 0.3, 0.4, 0.5, 0.6, 0.7, 0.9"
-=======
-PSIS = "0.2, 0.3, 0.4, 0.5, 0.6, 0.7, 0.8"
->>>>>>> 1027ec78
+PSIS = "0.2, 0.3, 0.4, 0.5, 0.6, 0.7, 0.8, 0.9"
 ProgressLogging = "0.1.4"
 Requires = "1"
 SciMLBase = "1.8.1"
