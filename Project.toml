name = "Pathfinder"
uuid = "b1d3bc72-d0e7-4279-b92f-7fa5d6d2d454"
version = "0.9.23"
authors = ["Seth Axen <seth.axen@gmail.com> and contributors"]
<<<<<<< HEAD
version = "0.9.23"
=======
>>>>>>> d02a005e

[deps]
ADTypes = "47edcb42-4c32-4615-8424-f2b9edc5f35b"
Distributions = "31c24e10-a181-5473-b8eb-7969acd0382f"
Folds = "41a02a25-b8f0-4f67-bc48-60067656b558"
ForwardDiff = "f6369f11-7733-5829-9624-2563aa707210"
IrrationalConstants = "92d709cd-6900-40b7-9082-c6be49f344b6"
LinearAlgebra = "37e2e46d-f89d-539d-b4ee-838fcccc9c8e"
LogDensityProblems = "6fdf6af0-433a-55f7-b3ed-c6c6e0b8df7c"
Optim = "429524aa-4258-5aef-a3af-852621145aeb"
Optimization = "7f7a1694-90dd-40f0-9382-eb1efda571ba"
OptimizationBase = "bca83a33-5cc9-4baa-983d-23429ab6bcbb"
OptimizationOptimJL = "36348300-93cb-4f02-beb5-3c3902f8871e"
PDMats = "90014a1f-27ba-587c-ab20-58faa44d9150"
PSIS = "ce719bf2-d5d0-4fb9-925d-10a81b42ad04"
ProgressLogging = "33c8b6b6-d38a-422a-b730-caa89a2f386c"
Random = "9a3f8284-a2c9-5f02-9a11-845980a1fd5c"
Requires = "ae029012-a4dd-5104-9daa-d747884805df"
SciMLBase = "0bca4576-84f4-4d90-8ffe-ffa030f20462"
Statistics = "10745b16-79ce-11e8-11f9-7d13ad32a3b2"
StatsBase = "2913bbd2-ae8a-5f71-8c99-4fb6c76f3a91"
Transducers = "28d57a85-8fef-5791-bfe6-a80928e7c999"

[weakdeps]
Accessors = "7d9f7c33-5ae7-4f3b-8dc6-eff91059b697"
DynamicHMC = "bbc10e6e-7c05-544b-b16e-64fede858acb"
DynamicPPL = "366bfd00-2699-11ea-058f-f148b4cae6d8"
MCMCChains = "c7f686f2-ff18-58e9-bc7b-31028e88f75d"
Turing = "fce5fe82-541a-59a6-adf8-730c64b5f9a0"

[extensions]
PathfinderDynamicHMCExt = "DynamicHMC"
PathfinderTuringExt = ["Accessors", "DynamicPPL", "MCMCChains", "Turing"]

[compat]
ADTypes = "0.2.5, 1"
Accessors = "0.1.12"
Distributions = "0.25.87"
DynamicHMC = "3.4.0"
DynamicPPL = "0.25.2, 0.27, 0.28, 0.29, 0.30, 0.31, 0.32, 0.33, 0.34, 0.35, 0.36, 0.37, 0.38"
Folds = "0.2.9"
ForwardDiff = "0.10.26, 1"
IrrationalConstants = "0.1.1, 0.2"
LinearAlgebra = "1"
LogDensityProblems = "2.1.0"
MCMCChains = "6.0.2, 7"
Optim = "1.7.2"
Optimization = "3.22, 4, 5"
OptimizationBase = "0.0.5, 1, 2, 3"
OptimizationNLopt = "0.2, 0.3"
OptimizationOptimJL = "0.2.1, 0.3, 0.4"
PDMats = "0.11.35"
PSIS = "0.2, 0.3, 0.4, 0.5, 0.6, 0.7, 0.8, 0.9"
ProgressLogging = "0.1.4"
Random = "1"
Requires = "1.1.3"
ReverseDiff = "1.15"
SciMLBase = "2.30"
Statistics = "1"
StatsBase = "0.33.17, 0.34"
Transducers = "0.4.81"
Turing = "0.31.4, 0.32, 0.33, 0.34, 0.35, 0.36, 0.37, 0.38, 0.39, 0.40, 0.41"
julia = "1.10"

[extras]
Accessors = "7d9f7c33-5ae7-4f3b-8dc6-eff91059b697"
DynamicHMC = "bbc10e6e-7c05-544b-b16e-64fede858acb"
DynamicPPL = "366bfd00-2699-11ea-058f-f148b4cae6d8"
MCMCChains = "c7f686f2-ff18-58e9-bc7b-31028e88f75d"
OptimizationNLopt = "4e6fcdb7-1186-4e1f-a706-475e75c168bb"
ReverseDiff = "37e2e3b7-166d-5795-8a7a-e32c996b4267"
Test = "8dfed614-e22c-5e08-85e1-65c5234f0b40"
Turing = "fce5fe82-541a-59a6-adf8-730c64b5f9a0"

[targets]
test = ["OptimizationNLopt", "ReverseDiff", "Test"]<|MERGE_RESOLUTION|>--- conflicted
+++ resolved
@@ -2,10 +2,6 @@
 uuid = "b1d3bc72-d0e7-4279-b92f-7fa5d6d2d454"
 version = "0.9.23"
 authors = ["Seth Axen <seth.axen@gmail.com> and contributors"]
-<<<<<<< HEAD
-version = "0.9.23"
-=======
->>>>>>> d02a005e
 
 [deps]
 ADTypes = "47edcb42-4c32-4615-8424-f2b9edc5f35b"
