name = "Pathfinder"
uuid = "b1d3bc72-d0e7-4279-b92f-7fa5d6d2d454"
authors = ["Seth Axen <seth.axen@gmail.com> and contributors"]
<<<<<<< HEAD
version = "0.5.7"
=======
version = "0.7.0"
>>>>>>> b5d19179

[deps]
Accessors = "7d9f7c33-5ae7-4f3b-8dc6-eff91059b697"
Distributions = "31c24e10-a181-5473-b8eb-7969acd0382f"
Folds = "41a02a25-b8f0-4f67-bc48-60067656b558"
ForwardDiff = "f6369f11-7733-5829-9624-2563aa707210"
IrrationalConstants = "92d709cd-6900-40b7-9082-c6be49f344b6"
LinearAlgebra = "37e2e46d-f89d-539d-b4ee-838fcccc9c8e"
LogDensityProblems = "6fdf6af0-433a-55f7-b3ed-c6c6e0b8df7c"
Optim = "429524aa-4258-5aef-a3af-852621145aeb"
Optimization = "7f7a1694-90dd-40f0-9382-eb1efda571ba"
OptimizationOptimJL = "36348300-93cb-4f02-beb5-3c3902f8871e"
PDMats = "90014a1f-27ba-587c-ab20-58faa44d9150"
PSIS = "ce719bf2-d5d0-4fb9-925d-10a81b42ad04"
ProgressLogging = "33c8b6b6-d38a-422a-b730-caa89a2f386c"
Random = "9a3f8284-a2c9-5f02-9a11-845980a1fd5c"
Requires = "ae029012-a4dd-5104-9daa-d747884805df"
SciMLBase = "0bca4576-84f4-4d90-8ffe-ffa030f20462"
Statistics = "10745b16-79ce-11e8-11f9-7d13ad32a3b2"
StatsBase = "2913bbd2-ae8a-5f71-8c99-4fb6c76f3a91"
Transducers = "28d57a85-8fef-5791-bfe6-a80928e7c999"
UnPack = "3a884ed6-31ef-47d7-9d2a-63182c4928ed"

[weakdeps]
DynamicHMC = "bbc10e6e-7c05-544b-b16e-64fede858acb"
DynamicPPL = "366bfd00-2699-11ea-058f-f148b4cae6d8"
MCMCChains = "c7f686f2-ff18-58e9-bc7b-31028e88f75d"
Turing = "fce5fe82-541a-59a6-adf8-730c64b5f9a0"

[extensions]
DynamicHMCExt = "DynamicHMC"
TuringExt = ["DynamicPPL", "MCMCChains", "Turing"]

[compat]
Accessors = "0.1"
Distributions = "0.25"
DynamicPPL = "0.20, 0.21"
Folds = "0.2"
ForwardDiff = "0.10"
IrrationalConstants = "0.1.1"
<<<<<<< HEAD
MCMCChains = "5"
=======
LogDensityProblems = "2"
>>>>>>> b5d19179
Optim = "1.4"
Optimization = "3"
OptimizationOptimJL = "0.1"
PDMats = "0.11"
PSIS = "0.2, 0.3, 0.4, 0.5, 0.6, 0.7"
ProgressLogging = "0.1.4"
Requires = "1"
SciMLBase = "1.8.1"
StatsBase = "0.33"
Transducers = "0.4.5"
Turing = "0.21, 0.22, 0.23"
UnPack = "1"
julia = "1.6"

[extras]
DynamicHMC = "bbc10e6e-7c05-544b-b16e-64fede858acb"
DynamicPPL = "366bfd00-2699-11ea-058f-f148b4cae6d8"
MCMCChains = "c7f686f2-ff18-58e9-bc7b-31028e88f75d"
OptimizationNLopt = "4e6fcdb7-1186-4e1f-a706-475e75c168bb"
Test = "8dfed614-e22c-5e08-85e1-65c5234f0b40"
Turing = "fce5fe82-541a-59a6-adf8-730c64b5f9a0"

[targets]
test = ["OptimizationNLopt", "Test"]<|MERGE_RESOLUTION|>--- conflicted
+++ resolved
@@ -1,11 +1,7 @@
 name = "Pathfinder"
 uuid = "b1d3bc72-d0e7-4279-b92f-7fa5d6d2d454"
 authors = ["Seth Axen <seth.axen@gmail.com> and contributors"]
-<<<<<<< HEAD
-version = "0.5.7"
-=======
 version = "0.7.0"
->>>>>>> b5d19179
 
 [deps]
 Accessors = "7d9f7c33-5ae7-4f3b-8dc6-eff91059b697"
@@ -46,11 +42,8 @@
 Folds = "0.2"
 ForwardDiff = "0.10"
 IrrationalConstants = "0.1.1"
-<<<<<<< HEAD
+LogDensityProblems = "2"
 MCMCChains = "5"
-=======
-LogDensityProblems = "2"
->>>>>>> b5d19179
 Optim = "1.4"
 Optimization = "3"
 OptimizationOptimJL = "0.1"
