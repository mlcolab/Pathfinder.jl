name = "Pathfinder"
uuid = "b1d3bc72-d0e7-4279-b92f-7fa5d6d2d454"
authors = ["Seth Axen <seth.axen@gmail.com> and contributors"]
<<<<<<< HEAD
version = "0.3.3"
=======
version = "0.3.4"
>>>>>>> 6fe80f94

[deps]
AbstractDifferentiation = "c29ec348-61ec-40c8-8164-b8c60e9d9f3d"
Distributions = "31c24e10-a181-5473-b8eb-7969acd0382f"
ForwardDiff = "f6369f11-7733-5829-9624-2563aa707210"
GalacticOptim = "a75be94c-b780-496d-a8a9-0878b188d577"
LinearAlgebra = "37e2e46d-f89d-539d-b4ee-838fcccc9c8e"
Optim = "429524aa-4258-5aef-a3af-852621145aeb"
PDMats = "90014a1f-27ba-587c-ab20-58faa44d9150"
PSIS = "ce719bf2-d5d0-4fb9-925d-10a81b42ad04"
Random = "9a3f8284-a2c9-5f02-9a11-845980a1fd5c"
Requires = "ae029012-a4dd-5104-9daa-d747884805df"
Statistics = "10745b16-79ce-11e8-11f9-7d13ad32a3b2"
StatsBase = "2913bbd2-ae8a-5f71-8c99-4fb6c76f3a91"
StatsFuns = "4c63d2b9-4356-54db-8cca-17b64c39e42c"

[compat]
AbstractDifferentiation = "0.4"
Distributions = "0.25"
ForwardDiff = "0.10"
GalacticOptim = "2"
Optim = "1.4"
PDMats = "0.11"
PSIS = "0.2, 0.3"
Requires = "1"
StatsBase = "0.33"
StatsFuns = "0.9"
julia = "1.6"

[extras]
NLopt = "76087f3c-5699-56af-9a33-bf431cd00edd"
ReverseDiff = "37e2e3b7-166d-5795-8a7a-e32c996b4267"
Test = "8dfed614-e22c-5e08-85e1-65c5234f0b40"

[targets]
test = ["NLopt", "ReverseDiff", "Test"]<|MERGE_RESOLUTION|>--- conflicted
+++ resolved
@@ -1,11 +1,7 @@
 name = "Pathfinder"
 uuid = "b1d3bc72-d0e7-4279-b92f-7fa5d6d2d454"
 authors = ["Seth Axen <seth.axen@gmail.com> and contributors"]
-<<<<<<< HEAD
-version = "0.3.3"
-=======
 version = "0.3.4"
->>>>>>> 6fe80f94
 
 [deps]
 AbstractDifferentiation = "c29ec348-61ec-40c8-8164-b8c60e9d9f3d"
