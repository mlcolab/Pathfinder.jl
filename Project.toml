name = "Pathfinder"
uuid = "b1d3bc72-d0e7-4279-b92f-7fa5d6d2d454"
authors = ["Seth Axen <seth.axen@gmail.com> and contributors"]
version = "0.7.7"

[deps]
Distributions = "31c24e10-a181-5473-b8eb-7969acd0382f"
Folds = "41a02a25-b8f0-4f67-bc48-60067656b558"
ForwardDiff = "f6369f11-7733-5829-9624-2563aa707210"
IrrationalConstants = "92d709cd-6900-40b7-9082-c6be49f344b6"
LinearAlgebra = "37e2e46d-f89d-539d-b4ee-838fcccc9c8e"
LogDensityProblems = "6fdf6af0-433a-55f7-b3ed-c6c6e0b8df7c"
Optim = "429524aa-4258-5aef-a3af-852621145aeb"
Optimization = "7f7a1694-90dd-40f0-9382-eb1efda571ba"
OptimizationOptimJL = "36348300-93cb-4f02-beb5-3c3902f8871e"
PDMats = "90014a1f-27ba-587c-ab20-58faa44d9150"
PSIS = "ce719bf2-d5d0-4fb9-925d-10a81b42ad04"
ProgressLogging = "33c8b6b6-d38a-422a-b730-caa89a2f386c"
Random = "9a3f8284-a2c9-5f02-9a11-845980a1fd5c"
Requires = "ae029012-a4dd-5104-9daa-d747884805df"
SciMLBase = "0bca4576-84f4-4d90-8ffe-ffa030f20462"
Statistics = "10745b16-79ce-11e8-11f9-7d13ad32a3b2"
StatsBase = "2913bbd2-ae8a-5f71-8c99-4fb6c76f3a91"
Transducers = "28d57a85-8fef-5791-bfe6-a80928e7c999"
UnPack = "3a884ed6-31ef-47d7-9d2a-63182c4928ed"

[weakdeps]
Accessors = "7d9f7c33-5ae7-4f3b-8dc6-eff91059b697"
DynamicHMC = "bbc10e6e-7c05-544b-b16e-64fede858acb"
DynamicPPL = "366bfd00-2699-11ea-058f-f148b4cae6d8"
MCMCChains = "c7f686f2-ff18-58e9-bc7b-31028e88f75d"
Turing = "fce5fe82-541a-59a6-adf8-730c64b5f9a0"

[extensions]
PathfinderDynamicHMCExt = "DynamicHMC"
PathfinderTuringExt = ["Accessors", "DynamicPPL", "MCMCChains", "Turing"]

[compat]
Accessors = "0.1"
Distributions = "0.25"
DynamicPPL = "0.21, 0.22, 0.23, 0.24"
Folds = "0.2"
ForwardDiff = "0.10"
IrrationalConstants = "0.1.1, 0.2"
LinearAlgebra = "1.6"
LogDensityProblems = "2"
MCMCChains = "5"
Optim = "1.4"
Optimization = "3"
OptimizationOptimJL = "0.1"
PDMats = "0.11.26"
PSIS = "0.2, 0.3, 0.4, 0.5, 0.6, 0.7, 0.8, 0.9"
ProgressLogging = "0.1.4"
Random = "1.6"
Requires = "1"
<<<<<<< HEAD
SciMLBase = "1.8.1, 2"
=======
SciMLBase = "1.8.1"
Statistics = "1.6"
>>>>>>> 7b3ae067
StatsBase = "0.33, 0.34"
Transducers = "0.4.5"
Turing = "0.24, 0.25, 0.26, 0.27"
UnPack = "1"
julia = "1.6"

[extras]
Accessors = "7d9f7c33-5ae7-4f3b-8dc6-eff91059b697"
DynamicHMC = "bbc10e6e-7c05-544b-b16e-64fede858acb"
DynamicPPL = "366bfd00-2699-11ea-058f-f148b4cae6d8"
MCMCChains = "c7f686f2-ff18-58e9-bc7b-31028e88f75d"
OptimizationNLopt = "4e6fcdb7-1186-4e1f-a706-475e75c168bb"
Test = "8dfed614-e22c-5e08-85e1-65c5234f0b40"
Turing = "fce5fe82-541a-59a6-adf8-730c64b5f9a0"

[targets]
test = ["OptimizationNLopt", "Test"]<|MERGE_RESOLUTION|>--- conflicted
+++ resolved
@@ -53,12 +53,8 @@
 ProgressLogging = "0.1.4"
 Random = "1.6"
 Requires = "1"
-<<<<<<< HEAD
 SciMLBase = "1.8.1, 2"
-=======
-SciMLBase = "1.8.1"
 Statistics = "1.6"
->>>>>>> 7b3ae067
 StatsBase = "0.33, 0.34"
 Transducers = "0.4.5"
 Turing = "0.24, 0.25, 0.26, 0.27"
