--- conflicted
+++ resolved
@@ -1,11 +1,7 @@
 name = "Pathfinder"
 uuid = "b1d3bc72-d0e7-4279-b92f-7fa5d6d2d454"
 authors = ["Seth Axen <seth.axen@gmail.com> and contributors"]
-<<<<<<< HEAD
-version = "0.7.7"
-=======
 version = "0.7.7-DEV"
->>>>>>> c1a4c331
 
 [deps]
 Distributions = "31c24e10-a181-5473-b8eb-7969acd0382f"
