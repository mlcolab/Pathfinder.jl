--- conflicted
+++ resolved
@@ -16,17 +16,11 @@
     y ~ product_distribution(Normal.(μ, σ))
 end
 x = 0:0.1:10
-<<<<<<< HEAD
-y = @. 2x + 1.5 + randn() * 0.2
-
-model = regress(collect(x), y)
-=======
 true_params = (; α=1.5, β=2, σ=2)
 # simulate data
 (; y) = rand(regress(x) | true_params)
 
 model = regress(x) | (; y)
->>>>>>> 70053b78
 n_chains = 8
 nothing # hide
 ```
@@ -52,30 +46,19 @@
 The Pareto shape diagnostic indicates that it is likely safe to use these draws to compute posterior estimates.
 
 ```@example 1
-<<<<<<< HEAD
-describe(result_multi.draws_transformed)
-=======
 chns_pf = result_multi.draws_transformed
 describe(chns_pf)
->>>>>>> 70053b78
 ```
 
 We can also use these draws to initialize MCMC sampling with [`InitFromParams`](@extref `DynamicPPL.InitFromParams`).
 
 ```@example 1
-<<<<<<< HEAD
 initial_params = InitFromParams.(vec(
     DynamicPPL.from_chains(
         OrderedDict{VarName,Any},
-        result_multi.draws_transformed[1:n_chains, :, :],
+        chns_pf[1:n_chains, :, :],
     )
 ))
-=======
-var_names = names(chns_pf, :parameters)
-initial_params = [
-    InitFromParams(get(chns_pf[i, :, :], var_names; flatten=true)) for i in 1:n_chains
-]
->>>>>>> 70053b78
 nothing # hide
 ```
 
