module PathfinderTuringExt

using Accessors: Accessors
using ADTypes: ADTypes
using DynamicPPL: DynamicPPL
using MCMCChains: MCMCChains
using Pathfinder: Pathfinder
using Random: Random
using Turing: Turing

"""
    create_log_density_problem(model::DynamicPPL.Model, adtype::ADTypes.AbstractADType)

Create a log density problem from a `model`.

The return value is an object implementing the LogDensityProblems API whose log-density is
that of the `model` transformed to unconstrained space with the appropriate log-density
adjustment due to change of variables.
"""
function create_log_density_problem(model::DynamicPPL.Model, adtype::ADTypes.AbstractADType)
    # create an unconstrained VarInfo
    varinfo = DynamicPPL.link(DynamicPPL.VarInfo(model), model)
    # DefaultContext ensures that the log-density adjustment is computed
    @static if pkgversion(DynamicPPL) < v"0.35.0"
        prob = DynamicPPL.LogDensityFunction(model, varinfo, DynamicPPL.DefaultContext())
    elseif pkgversion(DynamicPPL) < v"0.37.0"
        prob = DynamicPPL.LogDensityFunction(
            model, varinfo, DynamicPPL.DefaultContext(); adtype
        )
    else
        prob = DynamicPPL.LogDensityFunction(
            model, DynamicPPL.getlogjoint_internal, varinfo; adtype
        )
    end
    return prob
end

function _adtype(prob::DynamicPPL.LogDensityFunction, adtype::ADTypes.AbstractADType)
    hasfield(typeof(prob), :adtype) || return adtype
    return prob.adtype
end

"""
    draws_to_chains(chain_type, model::DynamicPPL.Model, draws) -> ::chain_type

Convert a `(nparams, ndraws)` matrix of unconstrained `draws` to a
chains object with corresponding constrained draws and names
according to `model`.
"""
function draws_to_chains(chain_type, model::DynamicPPL.Model, draws::AbstractMatrix)
    varinfo = DynamicPPL.link(DynamicPPL.VarInfo(model), model)
    params = map(eachcol(draws)) do draw
        draw_varinfo = DynamicPPL.unflatten(varinfo, draw)
<<<<<<< HEAD
        return DynamicPPL.ParamsWithStats(draw_varinfo, model)
=======
        unlinked_params = DynamicPPL.values_as_in_model(model, true, draw_varinfo)
        iters = map(
            DynamicPPL.varname_and_value_leaves,
            keys(unlinked_params),
            values(unlinked_params),
        )
        return mapreduce(collect, vcat, iters)
>>>>>>> 70053b78
    end
    chns = DynamicPPL.to_chains(chain_type, params)
    return chns
end

@static if isdefined(DynamicPPL, :AbstractInitStrategy)
    struct InitStrategySampler{M<:DynamicPPL.Model,S<:DynamicPPL.AbstractInitStrategy}
        model::M
        strategy::S
    end
    function (spl::InitStrategySampler)(rng::Random.AbstractRNG, point::AbstractVector)
        (; model, strategy) = spl
        varinfo = DynamicPPL.VarInfo(rng, model, strategy)
        varinfo_linked = DynamicPPL.link(varinfo, model)
        copyto!(point, varinfo_linked[:])
    end

    function _maybe_add_sampler_to_kwargs(
        model::DynamicPPL.Model; kwargs...
    )
        # TODO: Change to `InitFromPrior()` (breaking)
        haskey(kwargs, :init_sampler) || return kwargs
        init_sampler = kwargs[:init_sampler]
        if init_sampler isa DynamicPPL.AbstractInitStrategy
            return _merge_keywords(
                kwargs; init_sampler=InitStrategySampler(model, init_sampler)
            )
        else
            return _merge_keywords(kwargs; init_sampler)
        end
    end

    function _format_init(
        rng::Random.AbstractRNG,
        model::DynamicPPL.Model,
        init::DynamicPPL.AbstractInitStrategy,
    )
        varinfo = DynamicPPL.VarInfo(rng, model, init)
        varinfo_linked = DynamicPPL.link(varinfo, model)
        return varinfo_linked[:]
    end
    function _format_init(
        rng::Random.AbstractRNG,
        model::DynamicPPL.Model,
        init::AbstractVector{<:DynamicPPL.AbstractInitStrategy},
    )
        return map(x -> _format_init(rng, model, x), init)
    end
else
    _maybe_add_sampler_to_kwargs(model::DynamicPPL.Model; kwargs...) = kwargs
end

_format_init(rng::Random.AbstractRNG, model::DynamicPPL.Model, init) = init

function _maybe_add_init_to_kwargs(
    rng::Random.AbstractRNG, model::DynamicPPL.Model; kwargs...
)
    haskey(kwargs, :init) || return kwargs
    return _merge_keywords(kwargs; init=_format_init(rng, model, kwargs[:init]))
end

function _update_kwargs(rng::Random.AbstractRNG, model::DynamicPPL.Model; kwargs...)
    return _maybe_add_init_to_kwargs(
        rng, model; _maybe_add_sampler_to_kwargs(model; kwargs...)...
    )
end

@inline function _merge_keywords(kwargs::Base.Pairs; new_kwargs...)
    return pairs(merge(values(kwargs), values(new_kwargs)))
end

"""
    pathfinder(model::DynamicPPL.Model; kwargs...) -> PathfinderResult

Run single-path Pathfinder on a Turing `model`.

# Arguments
- `model::`[`DynamicPPL.Model`](@extref): Turing/DynamicPPL model whose log-density will be
    maximized.

# Keywords
- `init::`[`InitFromParams`](@extref DynamicPPL.InitFromParams): Initial model parameters.
    If not provided, `init_sampler` is used.
- `init_sampler::`[`AbstractInitStrategy`](@extref DynamicPPL.AbstractInitStrategy): A model
    parameter initialization strategy. If not provided, a uniform sampler over the range
    `[-init_scale, init_scale]` in unconstrained space is used.
- `init_scale::Real=2`: Scale of the default initial point sampler (in unconstrained space).
- Remaining keywords are forwarded to the base method [`pathfinder`](@ref Pathfinder.pathfinder).

# Returns
- [`PathfinderResult`](@ref Pathfinder.PathfinderResult) where `draws_transformed` is an
    [`MCMCChains.Chains`](@extref) with constrained parameter values corresponding to the
    unconstrained `draws`.

# Example

```jldoctest
julia> using Pathfinder, Turing, StableRNGs

julia> rng = StableRNG(42);

julia> @model function demo_model()
           α ~ Normal(0, 1)
           β ~ Beta(5, 1)
           σ ~ truncated(Normal(); lower=0)
       end;

julia> init = InitFromParams((; α=0.0));

julia> init_sampler = InitFromPrior();

julia> result = pathfinder(demo_model(); rng, init, init_sampler);

julia> result.draws_transformed
Chains MCMC chain (5×3×1 Array{Float64, 3}):

Iterations        = 1:1:5
Number of chains  = 1
Samples per chain = 5
parameters        = α, β, σ

Use `describe(chains)` for summary statistics and quantiles.

```
"""
Pathfinder.pathfinder(::DynamicPPL.Model; kwargs...)
function Pathfinder.pathfinder(
    model::DynamicPPL.Model;
    adtype::ADTypes.AbstractADType=Pathfinder.default_ad(),
<<<<<<< HEAD
    chain_type=MCMCChains.Chains,
=======
    rng::Random.AbstractRNG=Random.default_rng(),
>>>>>>> 70053b78
    kwargs...,
)
    log_density_problem = create_log_density_problem(model, adtype)
    new_adtype = _adtype(log_density_problem, adtype)
    result = Pathfinder.pathfinder(
        log_density_problem;
        input=model,
        adtype=new_adtype,
        rng,
        _update_kwargs(rng, model; kwargs...)...,
    )

    # add transformed draws as Chains
    chains = draws_to_chains(chain_type, model, result.draws)
    result_new = Accessors.@set result.draws_transformed = chains
    return result_new
end

"""
    multipathfinder(model::DynamicPPL.Model, ndraws::Int; kwargs...) -> MultiPathfinderResult

Run multi-path Pathfinder on a Turing `model`.

# Arguments
- `model::`[`DynamicPPL.Model`](@extref): Turing/DynamicPPL model whose log-density will be
    maximized.
- `ndraws::Int`: Number of draws to return after (optional) importance resampling.

# Keywords
- `init`: A length `nruns` vector of [`InitFromParams`](@extref DynamicPPL.InitFromParams)
    containing initial model parameters. If not provided, `nruns` is required and
    `init_sampler` is used.
- `nruns::Int`: Number of runs of Pathfinder to perform. Ignored if `init` is provided.
- Remaining keywords are forwarded to the base method
    [`multipathfinder`](@ref Pathfinder.multipathfinder) and
    [`pathfinder(model; kwargs...)`](@ref Pathfinder.pathfinder(::DynamicPPL.Model; kwargs...)).

# Returns
- [`MultiPathfinderResult`](@ref Pathfinder.MultiPathfinderResult) where `draws_transformed`
    (and each single-path result's `draws_transformed`) is an
    [`MCMCChains.Chains`](@extref) with constrained parameter values corresponding to the
    unconstrained `draws`.

# Example

```jldoctest
julia> using Pathfinder, Turing, StableRNGs

julia> rng = StableRNG(42);

julia> @model function demo_model()
           α ~ Normal(0, 1)
           β ~ Beta(5, 1)
           σ ~ truncated(Normal(); lower=0)
       end;

julia> init = [InitFromParams((; α)) for α in -4.0:4.0];

julia> result = multipathfinder(
           demo_model(), 1_000; rng, init, init_sampler=InitFromPrior(),
       );

julia> result.draws_transformed
Chains MCMC chain (1000×3×1 Array{Float64, 3}):

Iterations        = 1:1:1000
Number of chains  = 1
Samples per chain = 1000
parameters        = α, β, σ

Use `describe(chains)` for summary statistics and quantiles.

```
"""
Pathfinder.multipathfinder(::DynamicPPL.Model, ::Int; kwargs...)
function Pathfinder.multipathfinder(
    model::DynamicPPL.Model,
    ndraws::Int;
    adtype::ADTypes.AbstractADType=Pathfinder.default_ad(),
<<<<<<< HEAD
    chain_type=MCMCChains.Chains,
=======
    rng::Random.AbstractRNG=Random.default_rng(),
>>>>>>> 70053b78
    kwargs...,
)
    log_density_problem = create_log_density_problem(model, adtype)
    new_adtype = _adtype(log_density_problem, adtype)
    result = Pathfinder.multipathfinder(
        log_density_problem,
        ndraws;
        input=model,
        adtype=new_adtype,
        rng,
        _update_kwargs(rng, model; kwargs...)...,
    )

    # add transformed draws as Chains
    chains = draws_to_chains(chain_type, model, result.draws)

    # add transformed draws as Chains for each individual path
    single_path_results_new = map(result.pathfinder_results) do r
        single_chains = draws_to_chains(chain_type, model, r.draws)
        r_new = Accessors.@set r.draws_transformed = single_chains
        return r_new
    end

    result_new = Accessors.@set (Accessors.@set result.draws_transformed = chains).pathfinder_results =
        single_path_results_new
    return result_new
end

end  # module<|MERGE_RESOLUTION|>--- conflicted
+++ resolved
@@ -51,17 +51,7 @@
     varinfo = DynamicPPL.link(DynamicPPL.VarInfo(model), model)
     params = map(eachcol(draws)) do draw
         draw_varinfo = DynamicPPL.unflatten(varinfo, draw)
-<<<<<<< HEAD
         return DynamicPPL.ParamsWithStats(draw_varinfo, model)
-=======
-        unlinked_params = DynamicPPL.values_as_in_model(model, true, draw_varinfo)
-        iters = map(
-            DynamicPPL.varname_and_value_leaves,
-            keys(unlinked_params),
-            values(unlinked_params),
-        )
-        return mapreduce(collect, vcat, iters)
->>>>>>> 70053b78
     end
     chns = DynamicPPL.to_chains(chain_type, params)
     return chns
@@ -191,11 +181,8 @@
 function Pathfinder.pathfinder(
     model::DynamicPPL.Model;
     adtype::ADTypes.AbstractADType=Pathfinder.default_ad(),
-<<<<<<< HEAD
     chain_type=MCMCChains.Chains,
-=======
     rng::Random.AbstractRNG=Random.default_rng(),
->>>>>>> 70053b78
     kwargs...,
 )
     log_density_problem = create_log_density_problem(model, adtype)
@@ -275,11 +262,8 @@
     model::DynamicPPL.Model,
     ndraws::Int;
     adtype::ADTypes.AbstractADType=Pathfinder.default_ad(),
-<<<<<<< HEAD
     chain_type=MCMCChains.Chains,
-=======
     rng::Random.AbstractRNG=Random.default_rng(),
->>>>>>> 70053b78
     kwargs...,
 )
     log_density_problem = create_log_density_problem(model, adtype)
