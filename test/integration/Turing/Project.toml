--- conflicted
+++ resolved
@@ -5,11 +5,6 @@
 Turing = "fce5fe82-541a-59a6-adf8-730c64b5f9a0"
 
 [compat]
-<<<<<<< HEAD
 Pathfinder = "0.5, 0.6, 0.7"
-Turing = "0.21, 0.22, 0.23"
-=======
-Pathfinder = "0.5, 0.6"
 Turing = "0.21, 0.22, 0.23, 0.24"
->>>>>>> 2eb11e9c
 julia = "1.6"