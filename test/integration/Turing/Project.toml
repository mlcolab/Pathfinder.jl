[deps]
Pathfinder = "b1d3bc72-d0e7-4279-b92f-7fa5d6d2d454"
Random = "9a3f8284-a2c9-5f02-9a11-845980a1fd5c"
Test = "8dfed614-e22c-5e08-85e1-65c5234f0b40"
Turing = "fce5fe82-541a-59a6-adf8-730c64b5f9a0"

[compat]
Pathfinder = "0.5, 0.6, 0.7"
<<<<<<< HEAD
Turing = "0.21, 0.22, 0.23"
=======
Turing = "0.21, 0.22, 0.23, 0.24"
>>>>>>> 9e6bf45c
julia = "1.6"<|MERGE_RESOLUTION|>--- conflicted
+++ resolved
@@ -6,9 +6,5 @@
 
 [compat]
 Pathfinder = "0.5, 0.6, 0.7"
-<<<<<<< HEAD
-Turing = "0.21, 0.22, 0.23"
-=======
 Turing = "0.21, 0.22, 0.23, 0.24"
->>>>>>> 9e6bf45c
 julia = "1.6"