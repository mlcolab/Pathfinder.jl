--- conflicted
+++ resolved
@@ -30,11 +30,7 @@
         μ_hat = mean(ϕ; dims=2)
         Σ_hat = cov(ϕ .- μ_hat; dims=2, corrected=false)
         # adapted from the MvNormal tests
-<<<<<<< HEAD
         # allow for 10x more disagreement in atol, since this method is approximate
-=======
-        # allow for 10x disagreement in atol, since this method is approximate
->>>>>>> 93691b46
         multiplier = 10
         for i in 1:n
             atol = sqrt(Σ[i, i] / ndraws) * 8 * multiplier
