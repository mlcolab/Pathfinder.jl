"""
    pathfinder(logp[, ∇logp], θ₀::AbstractVector{<:Real}, ndraws::Int; kwargs...)

Find the best multivariate normal approximation encountered while maximizing `logp`.

From an optimization trajectory, Pathfinder constructs a sequence of (multivariate normal)
approximations to the distribution specified by `logp`. The approximation that maximizes the
evidence lower bound (ELBO), or equivalently, minimizes the KL divergence between the
approximation and the true distribution, is returned.

The covariance of the multivariate normal distribution is an inverse Hessian approximation
constructed using at most the previous `history_length` steps.

# Arguments
- `logp`: a callable that computes the log-density of the target distribution.
- `∇logp`: a callable that computes the gradient of `logp`. If not provided, `logp` is
    automatically differentiated using the backend specified in `ad_backend`.
- `θ₀`: initial point of length `dim` from which to begin optimization
- `ndraws`: number of approximate draws to return

# Keywords
- `ad_backend=AD.ForwardDiffBackend()`: AbstractDifferentiation.jl AD backend.
- `rng::Random.AbstractRNG`: The random number generator to be used for drawing samples
- `executor::Transducers.Executor=Transducers.SequentialEx()`: Transducers.jl executor that
    determines if and how to perform ELBO computation in parallel. The default
    (`SequentialEx()`) performs no parallelization. If `rng` is known to be thread-safe, and
    the log-density function is known to have no internal state, then
    `Transducers.PreferParallel()` may be used to parallelize log-density evaluation.
    This is generally only faster for expensive log density functions.
- `optimizer`: Optimizer to be used for constructing trajectory. Can be any optimizer
    compatible with GalacticOptim, so long as it supports callbacks. Defaults to
    `Optim.LBFGS(; m=$DEFAULT_HISTORY_LENGTH, linesearch=LineSearches.MoreThuente())`. See
    the [GalacticOptim.jl documentation](https://galacticoptim.sciml.ai/stable) for details.
- `history_length::Int=$DEFAULT_HISTORY_LENGTH`: Size of the history used to approximate the
    inverse Hessian. This should only be set when `optimizer` is not an `Optim.LBFGS`.
- `ndraws_elbo::Int=5`: Number of draws used to estimate the ELBO
- `nretries::Int=5`: Number of times to retry the optimization if it fails. Before every
    restart, a new initial point is drawn using `resample_fun`.
- `resample_fun`: A callable with the signature `resample_fun(rng, θ₀)` that updates a copy
    of `θ₀` in-place to generate a new initial point. Defaults to drawing all elements from
    the `Uniform(-2, 2)` distribution.
- `kwargs...` : Remaining keywords are forwarded to `GalacticOptim.OptimizationProblem`.

# Returns
- `q::Distributions.MvNormal`: ELBO-maximizing multivariate normal distribution
- `ϕ::AbstractMatrix{<:Real}`: draws from multivariate normal with size `(dim, ndraws)`
- `logqϕ::Vector{<:Real}`: log-density of multivariate normal at columns of `ϕ`
"""
function pathfinder(logp, θ₀, ndraws; ad_backend=AD.ForwardDiffBackend(), kwargs...)
    optim_fun = build_optim_function(logp; ad_backend)
    return pathfinder(optim_fun, θ₀, ndraws; kwargs...)
end
function pathfinder(logp, ∇logp, θ₀, ndraws; ad_backend=AD.ForwardDiffBackend(), kwargs...)
    optim_fun = build_optim_function(logp, ∇logp; ad_backend)
    return pathfinder(optim_fun, θ₀, ndraws; kwargs...)
end

"""
    pathfinder(
        f::GalacticOptim.OptimizationFunction,
        θ₀::AbstractVector{<:Real},
        ndraws::Int;
        kwargs...,
    )

Find the best multivariate normal approximation encountered while minimizing `f`.

`f` is a user-created optimization function that represents the negative log density with
its gradient and must have the necessary features (e.g. a Hessian function or specified
automatic differentiation type) for the chosen optimization algorithm. For details, see
[GalacticOptim.jl: OptimizationFunction](https://galacticoptim.sciml.ai/stable/API/optimization_function/).

See [`pathfinder`](@ref) for a description of remaining arguments.
"""
function pathfinder(
    optim_fun::GalacticOptim.OptimizationFunction,
    θ₀,
    ndraws;
    rng::Random.AbstractRNG=Random.GLOBAL_RNG,
    executor::Transducers.Executor=Transducers.SequentialEx(),
    optimizer=DEFAULT_OPTIMIZER,
    history_length::Int=optimizer isa Optim.LBFGS ? optimizer.m : DEFAULT_HISTORY_LENGTH,
    ndraws_elbo::Int=5,
    kwargs...,
)
    optim_prob = build_optim_problem(optim_fun, θ₀; kwargs...)
    return pathfinder(
        optim_prob, ndraws; rng, executor, optimizer, history_length, ndraws_elbo
    )
end

"""
    pathfinder(prob::GalacticOptim.OptimizationProblem, ndraws::Int; kwargs...)

Find the best multivariate normal approximation encountered while solving `prob`.

`prob` is a user-created optimization problem that represents the negative log density with
its gradient, an initial position and must have the necessary features (e.g. a Hessian
function or specified automatic differentiation type) for the chosen optimization algorithm.
For details, see
[GalacticOptim.jl: Defining OptimizationProblems](https://galacticoptim.sciml.ai/stable/API/optimization_problem/).

See [`pathfinder`](@ref) for a description of remaining arguments.
"""
function pathfinder(
    optim_prob::GalacticOptim.OptimizationProblem,
    ndraws;
    rng::Random.AbstractRNG=Random.GLOBAL_RNG,
    executor::Transducers.Executor=Transducers.SequentialEx(),
    optimizer=DEFAULT_OPTIMIZER,
    history_length::Int=optimizer isa Optim.LBFGS ? optimizer.m : DEFAULT_HISTORY_LENGTH,
    ndraws_elbo::Int=5,
    nretries::Int=5,
    resample_fun=(rng, x) -> rand!(rng, Distributions.Uniform(-2, 2), x),
)
    if optim_prob.f.grad === nothing || optim_prob.f.grad isa Bool
        throw(ArgumentError("optimization function must define a gradient function."))
    end
    logp(x) = -optim_prob.f.f(x, nothing)
<<<<<<< HEAD
    elbo = convert(float(eltype(optim_prob.u0)), NaN)
    itry = 0
    local θs, logpθs, ∇logpθs, L, qs, lopt, elbo, ϕ, logqϕ
    prob = optim_prob
    while !isfinite(elbo) && itry < nretries
        if itry > 0
            if !GalacticOptim.isinplace(optim_prob)
                @warn "Will not re-initialize optimization problem because it is not in-placeable."
                break
            end
            prob = deepcopy(optim_prob)  # avoid mutating user-provided object
            resample_fun(rng, prob.u0)
        end

        # compute trajectory
        θs, logpθs, ∇logpθs = optimize_with_trace(prob, optimizer)
        L = length(θs) - 1
        @assert L + 1 == length(logpθs) == length(∇logpθs)

        # fit mv-normal distributions to trajectory
        qs = fit_mvnormals(θs, ∇logpθs; history_length)

        # find ELBO-maximizing distribution
        lopt, elbo, ϕ, logqϕ = maximize_elbo(rng, logp, qs[2:end], ndraws_elbo)

        itry += 1
    end

    @info "Optimized for $L iterations (tries: $itry). Maximum ELBO of $(round(elbo; digits=2)) reached at iteration $lopt."
=======
    # compute trajectory
    θs, logpθs, ∇logpθs = optimize_with_trace(optim_prob, optimizer, executor)
    L = length(θs) - 1
    @assert L + 1 == length(logpθs) == length(∇logpθs)

    # fit mv-normal distributions to trajectory
    qs = fit_mvnormals(θs, ∇logpθs; history_length)

    # find ELBO-maximizing distribution
    lopt, elbo, ϕ, logqϕ = maximize_elbo(rng, logp, qs[2:end], ndraws_elbo, executor)
    @info "Optimized for $L iterations. Maximum ELBO of $(round(elbo; digits=2)) reached at iteration $lopt."
>>>>>>> f9f09da4

    # get parameters of ELBO-maximizing distribution
    q = qs[lopt + 1]

    # reuse existing draws; draw additional ones if necessary
    if ndraws_elbo < ndraws
        ϕnew, logqϕnew = rand_and_logpdf(rng, q, ndraws - ndraws_elbo)
        ϕ = hcat(ϕ, ϕnew)
        append!(logqϕ, logqϕnew)
    elseif ndraws < ndraws_elbo
        ϕ = ϕ[:, 1:ndraws]
        logqϕ = logqϕ[1:ndraws]
    end

    return q, ϕ, logqϕ
end<|MERGE_RESOLUTION|>--- conflicted
+++ resolved
@@ -117,7 +117,6 @@
         throw(ArgumentError("optimization function must define a gradient function."))
     end
     logp(x) = -optim_prob.f.f(x, nothing)
-<<<<<<< HEAD
     elbo = convert(float(eltype(optim_prob.u0)), NaN)
     itry = 0
     local θs, logpθs, ∇logpθs, L, qs, lopt, elbo, ϕ, logqϕ
@@ -133,7 +132,7 @@
         end
 
         # compute trajectory
-        θs, logpθs, ∇logpθs = optimize_with_trace(prob, optimizer)
+        θs, logpθs, ∇logpθs = optimize_with_trace(prob, optimizer, executor)
         L = length(θs) - 1
         @assert L + 1 == length(logpθs) == length(∇logpθs)
 
@@ -141,25 +140,12 @@
         qs = fit_mvnormals(θs, ∇logpθs; history_length)
 
         # find ELBO-maximizing distribution
-        lopt, elbo, ϕ, logqϕ = maximize_elbo(rng, logp, qs[2:end], ndraws_elbo)
+        lopt, elbo, ϕ, logqϕ = maximize_elbo(rng, logp, qs[2:end], ndraws_elbo, executor)
 
         itry += 1
     end
 
     @info "Optimized for $L iterations (tries: $itry). Maximum ELBO of $(round(elbo; digits=2)) reached at iteration $lopt."
-=======
-    # compute trajectory
-    θs, logpθs, ∇logpθs = optimize_with_trace(optim_prob, optimizer, executor)
-    L = length(θs) - 1
-    @assert L + 1 == length(logpθs) == length(∇logpθs)
-
-    # fit mv-normal distributions to trajectory
-    qs = fit_mvnormals(θs, ∇logpθs; history_length)
-
-    # find ELBO-maximizing distribution
-    lopt, elbo, ϕ, logqϕ = maximize_elbo(rng, logp, qs[2:end], ndraws_elbo, executor)
-    @info "Optimized for $L iterations. Maximum ELBO of $(round(elbo; digits=2)) reached at iteration $lopt."
->>>>>>> f9f09da4
 
     # get parameters of ELBO-maximizing distribution
     q = qs[lopt + 1]
