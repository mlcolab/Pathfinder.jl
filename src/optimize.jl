function _log_density_problem_order(log_density_problem)
    return _log_density_problem_order(LogDensityProblems.capabilities(log_density_problem))
end
function _log_density_problem_order(
    ::LogDensityProblems.LogDensityOrder{order}
) where {order}
    return order
end

function _as_log_density_problem_with_derivatives(log_density_problem, adtype)
    order = _log_density_problem_order(log_density_problem)
    iszero(order) || return log_density_problem
    return LogDensityProblemsAD.ADgradient(adtype, log_density_problem)
end

function build_optim_function(
    _log_density_problem,
    adtype::ADTypes.AbstractADType,
    ::LogDensityProblems.LogDensityOrder;
)
    log_density_problem = _as_log_density_problem_with_derivatives(
        _log_density_problem, adtype
    )
    order = _log_density_problem_order(log_density_problem)
    function grad(res, x, _...)
        _, ∇fx = LogDensityProblems.logdensity_and_gradient(log_density_problem, x)
        @. res = -∇fx
        return res
    end
    if order > 1
        function hess(res, x, _...)
            _, _, H = LogDensityProblems.logdensity_gradient_and_hessian(
                log_density_problem, x
            )
            @. res = -H
            return res
        end
    else
        hess = nothing
    end
    return build_optim_function(
        Base.Fix1(LogDensityProblems.logdensity, log_density_problem), adtype; grad, hess
    )
end
function build_optim_function(log_density_fun, adtype::ADTypes.AbstractADType; kwargs...)
    f(x, _...) = -log_density_fun(x)
    return SciMLBase.OptimizationFunction(f, adtype; kwargs...)
end

function optimize_with_trace(
    prob,
    optimizer;
    progress_name="Optimizing",
    progress_id=nothing,
    maxiters=1_000,
    callback=nothing,
    fail_on_nonfinite=true,
    kwargs...,
)
    u0 = prob.u0
    fun = prob.f
    # caches for the trace of x and f(x)
    xs = typeof(u0)[]
    fxs = typeof(fun.f(u0, nothing))[]
    ∇fxs = Union{Nothing,typeof(u0)}[]
    _callback = OptimizationCallback(
        xs, fxs, ∇fxs, progress_name, progress_id, maxiters, callback, fail_on_nonfinite
    )
    sol = Optimization.solve(prob, optimizer; callback=_callback, maxiters, kwargs...)

    _∇fxs = _fill_missing_gradient_values!(∇fxs, xs, sol.cache.f)

    return sol, OptimizationTrace(xs, fxs, _∇fxs)
end

function _fill_missing_gradient_values!(∇fxs, xs, optim_fun)
    function ∇f(x)
        SciMLBase.isinplace(optim_fun) || return optim_fun.grad(x)
        res = similar(x)
        optim_fun.grad(res, x)
        rmul!(res, -1)
        return res
    end
    map!(∇fxs, ∇fxs, xs) do ∇fx, x
        return ∇fx === nothing ? ∇f(x) : ∇fx
    end
    return convert(typeof(xs), ∇fxs)
end

struct OptimizationCallback{X,FX,∇FX,ID,CB}
    xs::X
    fxs::FX
    ∇fxs::∇FX
    progress_name::String
    progress_id::ID
    maxiters::Int
    callback::CB
    fail_on_nonfinite::Bool
end

<<<<<<< HEAD
@static if isdefined(Optimization, :OptimizationState)
    # Optimization v3.21.0 and later
    function (cb::OptimizationCallback)(state::Optimization.OptimizationState, args...)
        (;
            xs, fxs, ∇fxs, progress_name, progress_id, maxiters, callback, fail_on_nonfinite
        ) = cb
        ret = callback !== nothing && callback(state, args...)
        iteration = state.iter
        Base.@logmsg ProgressLogging.ProgressLevel progress_name progress =
            iteration / maxiters _id = progress_id

        x = copy(state.u)
        fx = -state.objective
        ∇fx = state.grad === nothing ? nothing : -state.grad

        # some backends mutate x, so we must copy it
        push!(xs, x)
        push!(fxs, fx)
        push!(∇fxs, ∇fx)

        if fail_on_nonfinite && !ret
            ret = (isnan(fx) || fx == Inf || (∇fx !== nothing && any(!isfinite, ∇fx)))::Bool
        end

        return ret
    end
else
    # Optimization v3.20.X and earlier
    function (cb::OptimizationCallback)(x, nfx, args...)
        (;
            xs, fxs, ∇fxs, progress_name, progress_id, maxiters, callback, fail_on_nonfinite
        ) = cb
        ret = callback !== nothing && callback(x, nfx, args...)
        iteration = length(cb.xs)
        Base.@logmsg ProgressLogging.ProgressLevel progress_name progress =
            iteration / maxiters _id = progress_id
=======
function (cb::OptimizationCallback)(state::Optimization.OptimizationState, args...)
    (; xs, fxs, ∇fxs, progress_name, progress_id, maxiters, callback, fail_on_nonfinite) =
        cb
    ret = callback !== nothing && callback(state, args...)
    iteration = state.iter
    Base.@logmsg ProgressLogging.ProgressLevel progress_name progress = iteration / maxiters _id =
        progress_id

    x = copy(state.u)
    fx = -state.objective
    ∇fx = state.grad === nothing ? nothing : -state.grad

    # some backends mutate x, so we must copy it
    push!(xs, x)
    push!(fxs, fx)
    push!(∇fxs, ∇fx)

    if fail_on_nonfinite && !ret
        ret = (isnan(fx) || fx == Inf || (∇fx !== nothing && any(!isfinite, ∇fx)))::Bool
    end
>>>>>>> 52fef889

    return ret
end

struct OptimizationTrace{P,L}
    points::P
    log_densities::L
    gradients::P
end

Base.length(trace::OptimizationTrace) = length(trace.points)

function Base.show(io::IO, trace::OptimizationTrace)
    print(io, "OptimizationTrace with $(length(trace) - 1) iterations")
    return nothing
end<|MERGE_RESOLUTION|>--- conflicted
+++ resolved
@@ -98,51 +98,14 @@
     fail_on_nonfinite::Bool
 end
 
-<<<<<<< HEAD
-@static if isdefined(Optimization, :OptimizationState)
-    # Optimization v3.21.0 and later
-    function (cb::OptimizationCallback)(state::Optimization.OptimizationState, args...)
-        (;
-            xs, fxs, ∇fxs, progress_name, progress_id, maxiters, callback, fail_on_nonfinite
-        ) = cb
-        ret = callback !== nothing && callback(state, args...)
-        iteration = state.iter
-        Base.@logmsg ProgressLogging.ProgressLevel progress_name progress =
-            iteration / maxiters _id = progress_id
-
-        x = copy(state.u)
-        fx = -state.objective
-        ∇fx = state.grad === nothing ? nothing : -state.grad
-
-        # some backends mutate x, so we must copy it
-        push!(xs, x)
-        push!(fxs, fx)
-        push!(∇fxs, ∇fx)
-
-        if fail_on_nonfinite && !ret
-            ret = (isnan(fx) || fx == Inf || (∇fx !== nothing && any(!isfinite, ∇fx)))::Bool
-        end
-
-        return ret
-    end
-else
-    # Optimization v3.20.X and earlier
-    function (cb::OptimizationCallback)(x, nfx, args...)
-        (;
-            xs, fxs, ∇fxs, progress_name, progress_id, maxiters, callback, fail_on_nonfinite
-        ) = cb
-        ret = callback !== nothing && callback(x, nfx, args...)
-        iteration = length(cb.xs)
-        Base.@logmsg ProgressLogging.ProgressLevel progress_name progress =
-            iteration / maxiters _id = progress_id
-=======
 function (cb::OptimizationCallback)(state::Optimization.OptimizationState, args...)
-    (; xs, fxs, ∇fxs, progress_name, progress_id, maxiters, callback, fail_on_nonfinite) =
-        cb
+    (;
+        xs, fxs, ∇fxs, progress_name, progress_id, maxiters, callback, fail_on_nonfinite
+    ) = cb
     ret = callback !== nothing && callback(state, args...)
     iteration = state.iter
-    Base.@logmsg ProgressLogging.ProgressLevel progress_name progress = iteration / maxiters _id =
-        progress_id
+    Base.@logmsg ProgressLogging.ProgressLevel progress_name progress =
+        iteration / maxiters _id = progress_id
 
     x = copy(state.u)
     fx = -state.objective
@@ -156,7 +119,6 @@
     if fail_on_nonfinite && !ret
         ret = (isnan(fx) || fx == Inf || (∇fx !== nothing && any(!isfinite, ∇fx)))::Bool
     end
->>>>>>> 52fef889
 
     return ret
 end
