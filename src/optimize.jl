function build_optim_function(f; ad_backend=AD.ForwardDiffBackend())
    ∇f(x) = only(AD.gradient(ad_backend, f, x))
    return build_optim_function(f, ∇f; ad_backend)
end
function build_optim_function(f, ∇f; ad_backend=AD.ForwardDiffBackend())
    # because we need explicit access to grad, we generate these ourselves instead of using
    # GalacticOptim's auto-AD feature.
    # TODO: switch to caching API if available, see
    # https://github.com/JuliaDiff/AbstractDifferentiation.jl/issues/41
    function grad(res, x, p...)
        ∇fx = ∇f(x)
        @. res = -∇fx
        return res
    end
    function hess(res, x, p...)
        H = only(AD.hessian(ad_backend, f, x))
        @. res = -H
        return res
    end
    function hv(res, x, v, p...)
        Hv = only(AD.lazy_hessian(ad_backend, f, x) * v)
        @. res = -Hv
        return res
    end
    return GalacticOptim.OptimizationFunction((x, p...) -> -f(x); grad, hess, hv)
end

function build_optim_problem(optim_fun, x₀)
    return GalacticOptim.OptimizationProblem(optim_fun, x₀, nothing)
end

<<<<<<< HEAD
function optimize_with_trace(prob, optimizer; maxiters=1_000)
=======
function optimize_with_trace(
    prob, optimizer, executor=Transducers.SequentialEx(); cb=nothing, kwargs...
)
>>>>>>> f30886ca
    u0 = prob.u0
    fun = prob.f
    grad! = fun.grad
    # caches for the trace of x and f(x)
    xs = typeof(u0)[]
    fxs = typeof(fun.f(u0, nothing))[]
<<<<<<< HEAD
    ∇fxs = typeof(u0)[]
    ProgressLogging.@withprogress name="Optimizing" begin
        iterations = 1
        ProgressLogging.@logprogress 0
        function callback(x, nfx, args...)
            ProgressLogging.@logprogress iterations/maxiters
            iterations += 1
            # some backends mutate x, so we must copy it
            push!(xs, copy(x))
            push!(fxs, -nfx)
            # NOTE: GalacticOptim doesn't have an interface for accessing the gradient trace,
            # so we need to recompute it ourselves
            # see https://github.com/SciML/GalacticOptim.jl/issues/149
            push!(∇fxs, rmul!(grad!(similar(x), x, nothing), -1))
            return false
        end
        GalacticOptim.solve(prob, optimizer; cb=callback, maxiters)
        ProgressLogging.@logprogress 1
    end
=======
    function callback(x, nfx, args...)
        # prioritize any user-provided callback
        cb !== nothing && cb(x, nfx, args...) && return true
        # some backends mutate x, so we must copy it
        push!(xs, copy(x))
        push!(fxs, -nfx)
        return false
    end
    GalacticOptim.solve(prob, optimizer; cb=callback, kwargs...)
    # NOTE: GalacticOptim doesn't have an interface for accessing the gradient trace,
    # so we need to recompute it ourselves
    # see https://github.com/SciML/GalacticOptim.jl/issues/149
    ∇fxs = [similar(u0) for _ in xs]
    trans = Transducers.Map() do (∇fx, x)
        grad!(∇fx, x, nothing)
        rmul!(∇fx, -1)
        return nothing
    end
    Transducers.transduce(trans, (_...,) -> nothing, nothing, zip(∇fxs, xs), executor)
>>>>>>> f30886ca
    return xs, fxs, ∇fxs
end<|MERGE_RESOLUTION|>--- conflicted
+++ resolved
@@ -29,25 +29,20 @@
     return GalacticOptim.OptimizationProblem(optim_fun, x₀, nothing)
 end
 
-<<<<<<< HEAD
-function optimize_with_trace(prob, optimizer; maxiters=1_000)
-=======
-function optimize_with_trace(
-    prob, optimizer, executor=Transducers.SequentialEx(); cb=nothing, kwargs...
-)
->>>>>>> f30886ca
+function optimize_with_trace(prob, optimizer; maxiters=1_000, cb=nothing, kwargs...)
     u0 = prob.u0
     fun = prob.f
     grad! = fun.grad
     # caches for the trace of x and f(x)
     xs = typeof(u0)[]
     fxs = typeof(fun.f(u0, nothing))[]
-<<<<<<< HEAD
     ∇fxs = typeof(u0)[]
     ProgressLogging.@withprogress name="Optimizing" begin
         iterations = 1
         ProgressLogging.@logprogress 0
         function callback(x, nfx, args...)
+            # prioritize any user-provided callback
+            cb !== nothing && cb(x, nfx, args...) && return true
             ProgressLogging.@logprogress iterations/maxiters
             iterations += 1
             # some backends mutate x, so we must copy it
@@ -62,26 +57,5 @@
         GalacticOptim.solve(prob, optimizer; cb=callback, maxiters)
         ProgressLogging.@logprogress 1
     end
-=======
-    function callback(x, nfx, args...)
-        # prioritize any user-provided callback
-        cb !== nothing && cb(x, nfx, args...) && return true
-        # some backends mutate x, so we must copy it
-        push!(xs, copy(x))
-        push!(fxs, -nfx)
-        return false
-    end
-    GalacticOptim.solve(prob, optimizer; cb=callback, kwargs...)
-    # NOTE: GalacticOptim doesn't have an interface for accessing the gradient trace,
-    # so we need to recompute it ourselves
-    # see https://github.com/SciML/GalacticOptim.jl/issues/149
-    ∇fxs = [similar(u0) for _ in xs]
-    trans = Transducers.Map() do (∇fx, x)
-        grad!(∇fx, x, nothing)
-        rmul!(∇fx, -1)
-        return nothing
-    end
-    Transducers.transduce(trans, (_...,) -> nothing, nothing, zip(∇fxs, xs), executor)
->>>>>>> f30886ca
     return xs, fxs, ∇fxs
 end