--- conflicted
+++ resolved
@@ -7,11 +7,7 @@
     ) do dist
         return elbo_and_samples(rng, logp, dist, ndraws)
     end
-<<<<<<< HEAD
-    lopt = _argmax_ignore_nan(first.(elbo_ϕ_logqϕ))
-=======
     _, lopt = _findmax(elbo_ϕ_logqϕ |> Transducers.Map(first))
->>>>>>> f9f09da4
     return (lopt, elbo_ϕ_logqϕ[lopt]...)
 end
 
